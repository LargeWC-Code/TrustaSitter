--- conflicted
+++ resolved
@@ -53,41 +53,6 @@
     cb(null, uniqueSuffix + ext); }
 });
 const uploadReportPhoto = multer({ storage: reportsStorage });
-
-<<<<<<< HEAD
-// PostgreSQL client configuration
-const db = new Client({
-  host: "20.40.73.193",
-  port: 5432,
-  user: "postgres",
-  password: "LargeWC<123456>",
-  database: "postgres",
-  // ssl: { rejectUnauthorized: false },
-  connectionTimeoutMillis: 10000,
-  idleTimeoutMillis: 30000
-});
-=======
-// // PostgreSQL client configuration
-// const db = new Client({
-//   host: "trustasitter-db.postgres.database.azure.com",
-//   port: 5432,
-//   user: "bruno",
-//   password: "PanetoneAzul01!",
-//   database: "postgres",
-//   ssl: { rejectUnauthorized: false },
-//   connectionTimeoutMillis: 10000,
-//   idleTimeoutMillis: 30000
-// });
->>>>>>> 178a9a7c
-
-// // Uncomment the following lines to connect to a local PostgreSQL instance
-// const db = new Client({
-//   user: 'postgres',
-//   host: 'localhost',
-//   database: 'trustasitter',
-//   password: 'Senha00!',
-//   port: 5432,
-// });
 
 // PostgreSQL client configuration
 const db = new Client({
