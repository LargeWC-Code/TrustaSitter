// App.jsx – Router setup with Navbar
import React from 'react';
import { BrowserRouter as Router, Routes, Route } from 'react-router-dom';

import Navbar from './components/Navbar';
import Footer from './components/Footer';
import Home from './pages/Home';
import Search from './pages/Search';
import Login from './pages/Login';
import Bookings from './pages/Bookings';
import ChooseRole from './pages/ChooseRole';
import RegisterBabysitter from './pages/RegisterBabysitter';
import RegisterClient from './pages/RegisterClient';
import HomeClient from './pages/HomeClient';
import HomeBabysitter from './pages/HomeBabysitter';
import ProfileBabysitter from "./pages/ProfileBabysitter";
import ProfileClient from './pages/ProfileClient';
import ScrollToTop from './components/ScrollToTop';
import ProtectedRoute from './components/ProtectedRoute';
import AdminDashboard from "./pages/AdminDashboard";
import AdminLogin from './pages/AdminLogin';
import EnvironmentDebug from './components/EnvironmentDebug';
<<<<<<< HEAD
import Chat from './pages/Chat';
=======
import Notifications from './pages/Notifications';
>>>>>>> b9c7af8d

const App = () => {
  return (
    <Router>
      <ScrollToTop />
      <Navbar />
      <div className="p-6">
        <Routes>
          {/* Admin Login */}
          <Route path="/admin-login" element={<AdminLogin />} />

          {/* Admin Protected */}
          <Route
            path="/admin"
            element={
              <ProtectedRoute allowedRoles={["admin"]}>
                <AdminDashboard />
              </ProtectedRoute>
            }
          />

          {/* Public Routes */}
          <Route path="/" element={<Home />} />
          <Route path="/search" element={<Search />} />
          <Route path="/login" element={<Login />} />
          <Route path="/choose-role" element={<ChooseRole />} />
          <Route path="/register-babysitter" element={<RegisterBabysitter />} />
          <Route path="/notifications" element={<Notifications />} />
          <Route path="/register-client" element={<RegisterClient />} />

          {/* Protected Routes for Clients */}
          <Route
            path="/homeclient"
            element={
              <ProtectedRoute allowedRoles={["user"]}>
                <HomeClient />
              </ProtectedRoute>
            }
          />
          <Route
            path="/bookings"
            element={
              <ProtectedRoute allowedRoles={["user"]}>
                <Bookings />
              </ProtectedRoute>
            }
          />
          <Route
            path="/profile-client"
            element={
              <ProtectedRoute allowedRoles={["user"]}>
                <ProfileClient />
              </ProtectedRoute>
            }
          />

          {/* Chat Route - Available for both users and babysitters */}
          <Route
            path="/chat"
            element={
              <ProtectedRoute allowedRoles={["user", "babysitter"]}>
                <Chat />
              </ProtectedRoute>
            }
          />

          {/* Protected Routes for Babysitters */}
          <Route
            path="/home-babysitter"
            element={
              <ProtectedRoute allowedRoles={["babysitter"]}>
                <HomeBabysitter />
              </ProtectedRoute>
            }
          />
          <Route
            path="/profile"
            element={
              <ProtectedRoute allowedRoles={["babysitter"]}>
                <ProfileBabysitter />
              </ProtectedRoute>
            }
          />
        </Routes>
      </div>
      <Footer />
      <EnvironmentDebug />
    </Router>
  );
};

export default App;<|MERGE_RESOLUTION|>--- conflicted
+++ resolved
@@ -20,11 +20,8 @@
 import AdminDashboard from "./pages/AdminDashboard";
 import AdminLogin from './pages/AdminLogin';
 import EnvironmentDebug from './components/EnvironmentDebug';
-<<<<<<< HEAD
 import Chat from './pages/Chat';
-=======
 import Notifications from './pages/Notifications';
->>>>>>> b9c7af8d
 
 const App = () => {
   return (
@@ -52,8 +49,8 @@
           <Route path="/login" element={<Login />} />
           <Route path="/choose-role" element={<ChooseRole />} />
           <Route path="/register-babysitter" element={<RegisterBabysitter />} />
+          <Route path="/register-client" element={<RegisterClient />} />
           <Route path="/notifications" element={<Notifications />} />
-          <Route path="/register-client" element={<RegisterClient />} />
 
           {/* Protected Routes for Clients */}
           <Route
